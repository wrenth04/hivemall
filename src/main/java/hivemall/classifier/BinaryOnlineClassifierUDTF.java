/*
 * Hivemall: Hive scalable Machine Learning Library
 *
 * Copyright (C) 2015 Makoto YUI
 * Copyright (C) 2013-2015 National Institute of Advanced Industrial Science and Technology (AIST)
 *
 * Licensed under the Apache License, Version 2.0 (the "License");
 * you may not use this file except in compliance with the License.
 * You may obtain a copy of the License at
 *
 *         http://www.apache.org/licenses/LICENSE-2.0
 *
 * Unless required by applicable law or agreed to in writing, software
 * distributed under the License is distributed on an "AS IS" BASIS,
 * WITHOUT WARRANTIES OR CONDITIONS OF ANY KIND, either express or implied.
 * See the License for the specific language governing permissions and
 * limitations under the License.
 */
package hivemall.classifier;

import static hivemall.HivemallConstants.BIGINT_TYPE_NAME;
import static hivemall.HivemallConstants.INT_TYPE_NAME;
import static hivemall.HivemallConstants.STRING_TYPE_NAME;
import hivemall.LearnerBaseUDTF;
import hivemall.io.FeatureValue;
import hivemall.io.IWeightValue;
import hivemall.io.PredictionModel;
import hivemall.io.PredictionResult;
import hivemall.io.WeightValue;
import hivemall.io.WeightValue.WeightValueWithCovar;
import hivemall.utils.collections.IMapIterator;
import hivemall.utils.hadoop.HiveUtils;

import java.util.ArrayList;
import java.util.List;

import javax.annotation.Nonnull;
import javax.annotation.Nullable;

import org.apache.commons.logging.Log;
import org.apache.commons.logging.LogFactory;
import org.apache.hadoop.hive.ql.exec.UDFArgumentException;
import org.apache.hadoop.hive.ql.exec.UDFArgumentTypeException;
import org.apache.hadoop.hive.ql.metadata.HiveException;
import org.apache.hadoop.hive.serde2.objectinspector.ListObjectInspector;
import org.apache.hadoop.hive.serde2.objectinspector.ObjectInspector;
import org.apache.hadoop.hive.serde2.objectinspector.ObjectInspectorFactory;
import org.apache.hadoop.hive.serde2.objectinspector.ObjectInspectorUtils;
import org.apache.hadoop.hive.serde2.objectinspector.PrimitiveObjectInspector;
import org.apache.hadoop.hive.serde2.objectinspector.StructObjectInspector;
import org.apache.hadoop.hive.serde2.objectinspector.primitive.PrimitiveObjectInspectorFactory;
import org.apache.hadoop.hive.serde2.objectinspector.primitive.PrimitiveObjectInspectorUtils;
import org.apache.hadoop.io.FloatWritable;

public abstract class BinaryOnlineClassifierUDTF extends LearnerBaseUDTF {
    private static final Log logger = LogFactory.getLog(BinaryOnlineClassifierUDTF.class);

<<<<<<< HEAD
    protected ListObjectInspector featureListOI;
    protected PrimitiveObjectInspector labelOI;
    protected boolean parseFeature;
=======
    private ListObjectInspector featureListOI;
    private IntObjectInspector labelOI;
    private boolean parseFeature;
>>>>>>> 351b0c71

    protected PredictionModel model;
    protected int count;

    @Override
    public StructObjectInspector initialize(ObjectInspector[] argOIs)
            throws UDFArgumentException {
        if(argOIs.length < 2) {
            throw new UDFArgumentException(getClass().getSimpleName()
                    + " takes 2 arguments: List<Int|BigInt|Text> features, int label [, constant string options]");
        }
        PrimitiveObjectInspector featureInputOI = processFeaturesOI(argOIs[0]);
<<<<<<< HEAD
        this.labelOI = HiveUtils.asIntCompatibleOI(argOIs[1]);
=======
        this.labelOI = HiveUtils.asIntOI(argOIs[1]);
>>>>>>> 351b0c71

        processOptions(argOIs);

        PrimitiveObjectInspector featureOutputOI = dense_model
                ? PrimitiveObjectInspectorFactory.javaIntObjectInspector
                : featureInputOI;
        this.model = createModel();
        if(preloadedModelFile != null) {
            loadPredictionModel(model, preloadedModelFile, featureOutputOI);
        }

        this.count = 0;
        return getReturnOI(featureOutputOI);
    }

    protected PrimitiveObjectInspector processFeaturesOI(ObjectInspector arg)
            throws UDFArgumentException {
        this.featureListOI = (ListObjectInspector) arg;
        ObjectInspector featureRawOI = featureListOI.getListElementObjectInspector();
        String keyTypeName = featureRawOI.getTypeName();
        if(!STRING_TYPE_NAME.equals(keyTypeName)
                && !INT_TYPE_NAME.equals(keyTypeName)
                && !BIGINT_TYPE_NAME.equals(keyTypeName)) {
            throw new UDFArgumentTypeException(0, "1st argument must be Map of key type [Int|BitInt|Text]: "
                    + keyTypeName);
        }
        this.parseFeature = STRING_TYPE_NAME.equals(keyTypeName);
        return HiveUtils.asPrimitiveObjectInspector(featureRawOI);
    }

    protected StructObjectInspector getReturnOI(ObjectInspector featureRawOI) {
        ArrayList<String> fieldNames = new ArrayList<String>();
        ArrayList<ObjectInspector> fieldOIs = new ArrayList<ObjectInspector>();

        fieldNames.add("feature");
        ObjectInspector featureOI = ObjectInspectorUtils.getStandardObjectInspector(featureRawOI);
        fieldOIs.add(featureOI);
        fieldNames.add("weight");
        fieldOIs.add(PrimitiveObjectInspectorFactory.writableFloatObjectInspector);
        if(useCovariance()) {
            fieldNames.add("covar");
            fieldOIs.add(PrimitiveObjectInspectorFactory.writableFloatObjectInspector);
        }

        return ObjectInspectorFactory.getStandardStructObjectInspector(fieldNames, fieldOIs);
    }

    @Override
    public void process(Object[] args) throws HiveException {
        List<?> features = (List<?>) featureListOI.getList(args[0]);
        FeatureValue[] featureVector = parseFeatures(features);
        if(featureVector == null) {
            return;
        }
<<<<<<< HEAD
        int label = PrimitiveObjectInspectorUtils.getInt(args[1], labelOI);
=======
        int label = labelOI.get(args[1]);
>>>>>>> 351b0c71
        checkLabelValue(label);

        count++;
        train(featureVector, label);
    }

    @Nullable
    protected final FeatureValue[] parseFeatures(@Nonnull final List<?> features) {
        final int size = features.size();
        if(size == 0) {
            return null;
        }

        final ObjectInspector featureInspector = featureListOI.getListElementObjectInspector();
        final FeatureValue[] featureVector = new FeatureValue[size];
        for(int i = 0; i < size; i++) {
            Object f = features.get(i);
            if(f == null) {
                continue;
            }
            final FeatureValue fv;
            if(parseFeature) {
                fv = FeatureValue.parse(f);
            } else {
                Object k = ObjectInspectorUtils.copyToStandardObject(f, featureInspector);
                fv = new FeatureValue(k, 1.f);
            }
            featureVector[i] = fv;
        }
        return featureVector;
    }

    protected void checkLabelValue(int label) throws UDFArgumentException {
        assert (label == -1 || label == 0 || label == 1) : label;
    }

    void train(List<?> features, int label) {
        FeatureValue[] featureVector = parseFeatures(features);
        train(featureVector, label);
    }

    protected void train(@Nonnull final FeatureValue[] features, final int label) {
        final float y = label > 0 ? 1f : -1f;

        final float p = predict(features);
        final float z = p * y;
        if(z <= 0.f) { // miss labeled
            update(features, y, p);
        }
    }

    protected float predict(@Nonnull final FeatureValue[] features) {
        float score = 0.f;
        for(FeatureValue f : features) {// a += w[i] * x[i]
            if(f == null) {
                continue;
            }
            Object k = f.getFeature();
            float old_w = model.getWeight(k);
            if(old_w != 0.f) {
                float v = f.getValue();
                score += (old_w * v);
            }
        }
        return score;
    }

    @Nonnull
    protected PredictionResult calcScoreAndNorm(@Nonnull final FeatureValue[] features) {
        float score = 0.f;
        float squared_norm = 0.f;

        for(FeatureValue f : features) {// a += w[i] * x[i]
            if(f == null) {
                continue;
            }
            final Object k = f.getFeature();
            final float v = f.getValue();

            float old_w = model.getWeight(k);
            if(old_w != 0f) {
                score += (old_w * v);
            }
            squared_norm += (v * v);
        }

        return new PredictionResult(score).squaredNorm(squared_norm);
    }

    @Nonnull
    protected PredictionResult calcScoreAndVariance(@Nonnull final FeatureValue[] features) {
        float score = 0.f;
        float variance = 0.f;

        for(FeatureValue f : features) {// a += w[i] * x[i]
            if(f == null) {
                continue;
            }
            final Object k = f.getFeature();
            final float v = f.getValue();

            IWeightValue old_w = model.get(k);
            if(old_w == null) {
                variance += (1.f * v * v);
            } else {
                score += (old_w.get() * v);
                variance += (old_w.getCovariance() * v * v);
            }
        }

        return new PredictionResult(score).variance(variance);
    }

    protected void update(@Nonnull final FeatureValue[] features, float y, float p) {
        throw new IllegalStateException("update() should not be called");
    }

    protected void update(@Nonnull final FeatureValue[] features, final float coeff) {
        for(FeatureValue f : features) {// w[f] += y * x[f]
            if(f == null) {
                continue;
            }
            final Object k = f.getFeature();
            final float v = f.getValue();

            float old_w = model.getWeight(k);
            float new_w = old_w + (coeff * v);
            model.set(k, new WeightValue(new_w));
        }
    }

    @Override
    public final void close() throws HiveException {
        super.close();
        if(model != null) {
            int numForwarded = 0;
            if(useCovariance()) {
                final WeightValueWithCovar probe = new WeightValueWithCovar();
                final Object[] forwardMapObj = new Object[3];
                final FloatWritable fv = new FloatWritable();
                final FloatWritable cov = new FloatWritable();
                final IMapIterator<Object, IWeightValue> itor = model.entries();
                while(itor.next() != -1) {
                    itor.getValue(probe);
                    if(!probe.isTouched()) {
                        continue; // skip outputting untouched weights
                    }
                    Object k = itor.getKey();
                    fv.set(probe.get());
                    cov.set(probe.getCovariance());
                    forwardMapObj[0] = k;
                    forwardMapObj[1] = fv;
                    forwardMapObj[2] = cov;
                    forward(forwardMapObj);
                    numForwarded++;
                }
            } else {
                final WeightValue probe = new WeightValue();
                final Object[] forwardMapObj = new Object[2];
                final FloatWritable fv = new FloatWritable();
                final IMapIterator<Object, IWeightValue> itor = model.entries();
                while(itor.next() != -1) {
                    itor.getValue(probe);
                    if(!probe.isTouched()) {
                        continue; // skip outputting untouched weights
                    }
                    Object k = itor.getKey();
                    fv.set(probe.get());
                    forwardMapObj[0] = k;
                    forwardMapObj[1] = fv;
                    forward(forwardMapObj);
                    numForwarded++;
                }
            }
            int numMixed = model.getNumMixed();
            this.model = null;
            logger.info("Trained a prediction model using " + count
                    + " training examples"
                    + (numMixed > 0 ? "( numMixed: " + numMixed + " )" : ""));
            logger.info("Forwarded the prediction model of " + numForwarded
                    + " rows");
        }
    }

}<|MERGE_RESOLUTION|>--- conflicted
+++ resolved
@@ -55,15 +55,9 @@
 public abstract class BinaryOnlineClassifierUDTF extends LearnerBaseUDTF {
     private static final Log logger = LogFactory.getLog(BinaryOnlineClassifierUDTF.class);
 
-<<<<<<< HEAD
-    protected ListObjectInspector featureListOI;
-    protected PrimitiveObjectInspector labelOI;
-    protected boolean parseFeature;
-=======
     private ListObjectInspector featureListOI;
-    private IntObjectInspector labelOI;
+    private PrimitiveObjectInspector labelOI;
     private boolean parseFeature;
->>>>>>> 351b0c71
 
     protected PredictionModel model;
     protected int count;
@@ -76,11 +70,7 @@
                     + " takes 2 arguments: List<Int|BigInt|Text> features, int label [, constant string options]");
         }
         PrimitiveObjectInspector featureInputOI = processFeaturesOI(argOIs[0]);
-<<<<<<< HEAD
         this.labelOI = HiveUtils.asIntCompatibleOI(argOIs[1]);
-=======
-        this.labelOI = HiveUtils.asIntOI(argOIs[1]);
->>>>>>> 351b0c71
 
         processOptions(argOIs);
 
@@ -135,11 +125,7 @@
         if(featureVector == null) {
             return;
         }
-<<<<<<< HEAD
         int label = PrimitiveObjectInspectorUtils.getInt(args[1], labelOI);
-=======
-        int label = labelOI.get(args[1]);
->>>>>>> 351b0c71
         checkLabelValue(label);
 
         count++;
